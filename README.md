# Ruby OpenAI

[![Gem Version](https://img.shields.io/gem/v/ruby-openai.svg)](https://rubygems.org/gems/ruby-openai)
[![GitHub license](https://img.shields.io/badge/license-MIT-blue.svg)](https://github.com/alexrudall/ruby-openai/blob/main/LICENSE.txt)
[![CircleCI Build Status](https://circleci.com/gh/alexrudall/ruby-openai.svg?style=shield)](https://circleci.com/gh/alexrudall/ruby-openai)

Use the [OpenAI API](https://openai.com/blog/openai-api/) with Ruby! 🤖❤️

Stream text with GPT-4o, transcribe and translate audio with Whisper, or create images with DALL·E...

[📚 Rails AI (FREE Book)](https://railsai.com) | [🎮 Ruby AI Builders Discord](https://discord.gg/k4Uc224xVD) | [🐦 X](https://x.com/alexrudall) | [🧠 Anthropic Gem](https://github.com/alexrudall/anthropic) | [🚂 Midjourney Gem](https://github.com/alexrudall/midjourney)

## Contents

- [Ruby OpenAI](#ruby-openai)
- [Table of Contents](#table-of-contents)
  - [Installation](#installation)
    - [Bundler](#bundler)
    - [Gem install](#gem-install)
  - [Usage](#usage)
    - [Quickstart](#quickstart)
    - [With Config](#with-config)
      - [Custom timeout or base URI](#custom-timeout-or-base-uri)
      - [Extra Headers per Client](#extra-headers-per-client)
      - [Logging](#logging)
        - [Errors](#errors)
        - [Faraday middleware](#faraday-middleware)
      - [Azure](#azure)
      - [Ollama](#ollama)
      - [Groq](#groq)
    - [Counting Tokens](#counting-tokens)
    - [Models](#models)
    - [Chat](#chat)
      - [Streaming Chat](#streaming-chat)
      - [Vision](#vision)
      - [JSON Mode](#json-mode)
    - [Functions](#functions)
    - [Completions](#completions)
    - [Embeddings](#embeddings)
    - [Batches](#batches)
    - [Files](#files)
      - [For fine-tuning purposes](#for-fine-tuning-purposes)
      - [For assistant purposes](#for-assistant-purposes)
    - [Finetunes](#finetunes)
    - [Vector Stores](#vector-stores)
    - [Vector Store Files](#vector-store-files)
    - [Vector Store File Batches](#vector-store-file-batches)
    - [Assistants](#assistants)
    - [Threads and Messages](#threads-and-messages)
    - [Runs](#runs)
      - [Create and Run](#create-and-run)
      - [Runs involving function tools](#runs-involving-function-tools)
    - [Image Generation](#image-generation)
      - [DALL·E 2](#dalle-2)
      - [DALL·E 3](#dalle-3)
    - [Image Edit](#image-edit)
    - [Image Variations](#image-variations)
    - [Moderations](#moderations)
    - [Whisper](#whisper)
      - [Translate](#translate)
      - [Transcribe](#transcribe)
      - [Speech](#speech)
    - [Errors](#errors-1)
  - [Development](#development)
  - [Release](#release)
  - [Contributing](#contributing)
  - [License](#license)
  - [Code of Conduct](#code-of-conduct)

## Installation

### Bundler

Add this line to your application's Gemfile:

```ruby
gem "ruby-openai"
```

And then execute:

```bash
$ bundle install
```

### Gem install

Or install with:

```bash
$ gem install ruby-openai
```

and require with:

```ruby
require "openai"
```

## Usage

- Get your API key from [https://platform.openai.com/account/api-keys](https://platform.openai.com/account/api-keys)
- If you belong to multiple organizations, you can get your Organization ID from [https://platform.openai.com/account/org-settings](https://platform.openai.com/account/org-settings)

### Quickstart

For a quick test you can pass your token directly to a new client:

```ruby
client = OpenAI::Client.new(
  access_token: "access_token_goes_here",
  log_errors: true # Highly recommended in development, so you can see what errors OpenAI is returning. Not recommended in production because it could leak private data to your logs.
)
```

### With Config

For a more robust setup, you can configure the gem with your API keys, for example in an `openai.rb` initializer file. Never hardcode secrets into your codebase - instead use something like [dotenv](https://github.com/motdotla/dotenv) to pass the keys safely into your environments.

```ruby
OpenAI.configure do |config|
  config.access_token = ENV.fetch("OPENAI_ACCESS_TOKEN")
  config.organization_id = ENV.fetch("OPENAI_ORGANIZATION_ID") # Optional
  config.log_errors = true # Highly recommended in development, so you can see what errors OpenAI is returning. Not recommended in production because it could leak private data to your logs.
end
```

Then you can create a client like this:

```ruby
client = OpenAI::Client.new
```

You can still override the config defaults when making new clients; any options not included will fall back to any global config set with OpenAI.configure. e.g. in this example the organization_id, request_timeout, etc. will fallback to any set globally using OpenAI.configure, with only the access_token overridden:

```ruby
client = OpenAI::Client.new(access_token: "access_token_goes_here")
```

#### Custom timeout or base URI

The default timeout for any request using this library is 120 seconds. You can change that by passing a number of seconds to the `request_timeout` when initializing the client. You can also change the base URI used for all requests, eg. to use observability tools like [Helicone](https://docs.helicone.ai/quickstart/integrate-in-one-line-of-code), and add arbitrary other headers e.g. for [openai-caching-proxy-worker](https://github.com/6/openai-caching-proxy-worker):

```ruby
client = OpenAI::Client.new(
    access_token: "access_token_goes_here",
    uri_base: "https://oai.hconeai.com/",
    request_timeout: 240,
    extra_headers: {
      "X-Proxy-TTL" => "43200", # For https://github.com/6/openai-caching-proxy-worker#specifying-a-cache-ttl
      "X-Proxy-Refresh": "true", # For https://github.com/6/openai-caching-proxy-worker#refreshing-the-cache
      "Helicone-Auth": "Bearer HELICONE_API_KEY", # For https://docs.helicone.ai/getting-started/integration-method/openai-proxy
      "helicone-stream-force-format" => "true", # Use this with Helicone otherwise streaming drops chunks # https://github.com/alexrudall/ruby-openai/issues/251
    }
)
```

or when configuring the gem:

```ruby
OpenAI.configure do |config|
    config.access_token = ENV.fetch("OPENAI_ACCESS_TOKEN")
    config.log_errors = true # Optional
    config.organization_id = ENV.fetch("OPENAI_ORGANIZATION_ID") # Optional
    config.uri_base = "https://oai.hconeai.com/" # Optional
    config.request_timeout = 240 # Optional
    config.extra_headers = {
      "X-Proxy-TTL" => "43200", # For https://github.com/6/openai-caching-proxy-worker#specifying-a-cache-ttl
      "X-Proxy-Refresh": "true", # For https://github.com/6/openai-caching-proxy-worker#refreshing-the-cache
      "Helicone-Auth": "Bearer HELICONE_API_KEY" # For https://docs.helicone.ai/getting-started/integration-method/openai-proxy
    } # Optional
end
```

#### Extra Headers per Client

You can dynamically pass headers per client object, which will be merged with any headers set globally with OpenAI.configure:

```ruby
client = OpenAI::Client.new(access_token: "access_token_goes_here")
client.add_headers("X-Proxy-TTL" => "43200")
```

#### Logging

##### Errors

By default, `ruby-openai` does not log any `Faraday::Error`s encountered while executing a network request to avoid leaking data (e.g. 400s, 500s, SSL errors and more - see [here](https://www.rubydoc.info/github/lostisland/faraday/Faraday/Error) for a complete list of subclasses of `Faraday::Error` and what can cause them).

If you would like to enable this functionality, you can set `log_errors` to `true` when configuring the client:

```ruby
  client = OpenAI::Client.new(log_errors: true)
```

##### Faraday middleware

You can pass [Faraday middleware](https://lostisland.github.io/faraday/#/middleware/index) to the client in a block, eg. to enable verbose logging with Ruby's [Logger](https://ruby-doc.org/3.2.2/stdlibs/logger/Logger.html):

```ruby
  client = OpenAI::Client.new do |f|
    f.response :logger, Logger.new($stdout), bodies: true
  end
```

#### Azure

To use the [Azure OpenAI Service](https://learn.microsoft.com/en-us/azure/cognitive-services/openai/) API, you can configure the gem like this:

```ruby
    OpenAI.configure do |config|
        config.access_token = ENV.fetch("AZURE_OPENAI_API_KEY")
        config.uri_base = ENV.fetch("AZURE_OPENAI_URI")
        config.api_type = :azure
        config.api_version = "2023-03-15-preview"
    end
```

where `AZURE_OPENAI_URI` is e.g. `https://custom-domain.openai.azure.com/openai/deployments/gpt-35-turbo`

<<<<<<< HEAD
##### Azure with Azure AD tokens

To use Azure AD tokens you can configure the gem with a proc like this:

```ruby
    OpenAI.configure do |config|
        config.azure_token_provider = ->() { your_code_caches_or_refreshes_token }
        config.uri_base = ENV.fetch("AZURE_OPENAI_URI")
        config.api_type = :azure
        config.api_version = "2023-03-15-preview"
    end
```

The azure_token_provider will be called on every request. This allows tokens to be cached and periodically refreshed by your custom code.
=======
#### Ollama

Ollama allows you to run open-source LLMs, such as Llama 3, locally. It [offers chat compatibility](https://github.com/ollama/ollama/blob/main/docs/openai.md) with the OpenAI API.

You can download Ollama [here](https://ollama.com/). On macOS you can install and run Ollama like this:

```bash
brew install ollama
ollama serve
ollama pull llama3:latest # In new terminal tab.
```

Create a client using your Ollama server and the pulled model, and stream a conversation for free:

```ruby
client = OpenAI::Client.new(
  uri_base: "http://localhost:11434"
)

client.chat(
    parameters: {
        model: "llama3", # Required.
        messages: [{ role: "user", content: "Hello!"}], # Required.
        temperature: 0.7,
        stream: proc do |chunk, _bytesize|
            print chunk.dig("choices", 0, "delta", "content")
        end
    })

# => Hi! It's nice to meet you. Is there something I can help you with, or would you like to chat?
```

#### Groq

[Groq API Chat](https://console.groq.com/docs/quickstart) is broadly compatible with the OpenAI API, with a [few minor differences](https://console.groq.com/docs/openai). Get an access token from [here](https://console.groq.com/keys), then:

```ruby
  client = OpenAI::Client.new(
    access_token: "groq_access_token_goes_here",
    uri_base: "https://api.groq.com/openai"
  )

  client.chat(
    parameters: {
        model: "llama3-8b-8192", # Required.
        messages: [{ role: "user", content: "Hello!"}], # Required.
        temperature: 0.7,
        stream: proc do |chunk, _bytesize|
            print chunk.dig("choices", 0, "delta", "content")
        end
    })
```
>>>>>>> 3c9411f3

### Counting Tokens

OpenAI parses prompt text into [tokens](https://help.openai.com/en/articles/4936856-what-are-tokens-and-how-to-count-them), which are words or portions of words. (These tokens are unrelated to your API access_token.) Counting tokens can help you estimate your [costs](https://openai.com/pricing). It can also help you ensure your prompt text size is within the max-token limits of your model's context window, and choose an appropriate [`max_tokens`](https://platform.openai.com/docs/api-reference/chat/create#chat/create-max_tokens) completion parameter so your response will fit as well.

To estimate the token-count of your text:

```ruby
OpenAI.rough_token_count("Your text")
```

If you need a more accurate count, try [tiktoken_ruby](https://github.com/IAPark/tiktoken_ruby).

### Models

There are different models that can be used to generate text. For a full list and to retrieve information about a single model:

```ruby
client.models.list
client.models.retrieve(id: "gpt-4o")
```

### Chat

GPT is a model that can be used to generate text in a conversational style. You can use it to [generate a response](https://platform.openai.com/docs/api-reference/chat/create) to a sequence of [messages](https://platform.openai.com/docs/guides/chat/introduction):

```ruby
response = client.chat(
    parameters: {
        model: "gpt-4o", # Required.
        messages: [{ role: "user", content: "Hello!"}], # Required.
        temperature: 0.7,
    })
puts response.dig("choices", 0, "message", "content")
# => "Hello! How may I assist you today?"
```

#### Streaming Chat

[Quick guide to streaming Chat with Rails 7 and Hotwire](https://gist.github.com/alexrudall/cb5ee1e109353ef358adb4e66631799d)

You can stream from the API in realtime, which can be much faster and used to create a more engaging user experience. Pass a [Proc](https://ruby-doc.org/core-2.6/Proc.html) (or any object with a `#call` method) to the `stream` parameter to receive the stream of completion chunks as they are generated. Each time one or more chunks is received, the proc will be called once with each chunk, parsed as a Hash. If OpenAI returns an error, `ruby-openai` will raise a Faraday error.

```ruby
client.chat(
    parameters: {
        model: "gpt-4o", # Required.
        messages: [{ role: "user", content: "Describe a character called Anna!"}], # Required.
        temperature: 0.7,
        stream: proc do |chunk, _bytesize|
            print chunk.dig("choices", 0, "delta", "content")
        end
    })
# => "Anna is a young woman in her mid-twenties, with wavy chestnut hair that falls to her shoulders..."
```

Note: In order to get usage information, you can provide the [`stream_options` parameter](https://platform.openai.com/docs/api-reference/chat/create#chat-create-stream_options) and OpenAI will provide a final chunk with the usage.  Here is an example:

```ruby
stream_proc = proc { |chunk, _bytesize| puts "--------------"; puts chunk.inspect; }
client.chat(
    parameters: {
        model: "gpt-4o",
        stream: stream_proc,
        stream_options: { include_usage: true },
        messages: [{ role: "user", content: "Hello!"}],
    })
# => --------------
# => {"id"=>"chatcmpl-7bbq05PiZqlHxjV1j7OHnKKDURKaf", "object"=>"chat.completion.chunk", "created"=>1718750612, "model"=>"gpt-4o-2024-05-13", "system_fingerprint"=>"fp_9cb5d38cf7", "choices"=>[{"index"=>0, "delta"=>{"role"=>"assistant", "content"=>""}, "logprobs"=>nil, "finish_reason"=>nil}], "usage"=>nil}
# => --------------
# => {"id"=>"chatcmpl-7bbq05PiZqlHxjV1j7OHnKKDURKaf", "object"=>"chat.completion.chunk", "created"=>1718750612, "model"=>"gpt-4o-2024-05-13", "system_fingerprint"=>"fp_9cb5d38cf7", "choices"=>[{"index"=>0, "delta"=>{"content"=>"Hello"}, "logprobs"=>nil, "finish_reason"=>nil}], "usage"=>nil}
# => --------------
# => ... more content chunks
# => --------------
# => {"id"=>"chatcmpl-7bbq05PiZqlHxjV1j7OHnKKDURKaf", "object"=>"chat.completion.chunk", "created"=>1718750612, "model"=>"gpt-4o-2024-05-13", "system_fingerprint"=>"fp_9cb5d38cf7", "choices"=>[{"index"=>0, "delta"=>{}, "logprobs"=>nil, "finish_reason"=>"stop"}], "usage"=>nil}
# => --------------
# => {"id"=>"chatcmpl-7bbq05PiZqlHxjV1j7OHnKKDURKaf", "object"=>"chat.completion.chunk", "created"=>1718750612, "model"=>"gpt-4o-2024-05-13", "system_fingerprint"=>"fp_9cb5d38cf7", "choices"=>[], "usage"=>{"prompt_tokens"=>9, "completion_tokens"=>9, "total_tokens"=>18}}
```

#### Vision

You can use the GPT-4 Vision model to generate a description of an image:

```ruby
messages = [
  { "type": "text", "text": "What’s in this image?"},
  { "type": "image_url",
    "image_url": {
      "url": "https://upload.wikimedia.org/wikipedia/commons/thumb/d/dd/Gfp-wisconsin-madison-the-nature-boardwalk.jpg/2560px-Gfp-wisconsin-madison-the-nature-boardwalk.jpg",
    },
  }
]
response = client.chat(
    parameters: {
        model: "gpt-4-vision-preview", # Required.
        messages: [{ role: "user", content: messages}], # Required.
    })
puts response.dig("choices", 0, "message", "content")
# => "The image depicts a serene natural landscape featuring a long wooden boardwalk extending straight ahead"
```

#### JSON Mode

You can set the response_format to ask for responses in JSON:

```ruby
  response = client.chat(
    parameters: {
        model: "gpt-4o",
        response_format: { type: "json_object" },
        messages: [{ role: "user", content: "Hello! Give me some JSON please."}],
        temperature: 0.7,
    })
    puts response.dig("choices", 0, "message", "content")
    {
      "name": "John",
      "age": 30,
      "city": "New York",
      "hobbies": ["reading", "traveling", "hiking"],
      "isStudent": false
    }
```

You can stream it as well!

```ruby
  response = client.chat(
    parameters: {
      model: "gpt-4o",
      messages: [{ role: "user", content: "Can I have some JSON please?"}],
        response_format: { type: "json_object" },
        stream: proc do |chunk, _bytesize|
          print chunk.dig("choices", 0, "delta", "content")
        end
  })
  {
    "message": "Sure, please let me know what specific JSON data you are looking for.",
    "JSON_data": {
      "example_1": {
        "key_1": "value_1",
        "key_2": "value_2",
        "key_3": "value_3"
      },
      "example_2": {
        "key_4": "value_4",
        "key_5": "value_5",
        "key_6": "value_6"
      }
    }
  }
```

### Functions

You can describe and pass in functions and the model will intelligently choose to output a JSON object containing arguments to call them - eg., to use your method `get_current_weather` to get the weather in a given location. Note that tool_choice is optional, but if you exclude it, the model will choose whether to use the function or not ([see here](https://platform.openai.com/docs/api-reference/chat/create#chat-create-tool_choice)).

```ruby

def get_current_weather(location:, unit: "fahrenheit")
  # Here you could use a weather api to fetch the weather.
  "The weather in #{location} is nice 🌞 #{unit}"
end

messages = [
  {
    "role": "user",
    "content": "What is the weather like in San Francisco?",
  },
]

response =
  client.chat(
    parameters: {
      model: "gpt-4o",
      messages: messages,  # Defined above because we'll use it again
      tools: [
        {
          type: "function",
          function: {
            name: "get_current_weather",
            description: "Get the current weather in a given location",
            parameters: {  # Format: https://json-schema.org/understanding-json-schema
              type: :object,
              properties: {
                location: {
                  type: :string,
                  description: "The city and state, e.g. San Francisco, CA",
                },
                unit: {
                  type: "string",
                  enum: %w[celsius fahrenheit],
                },
              },
              required: ["location"],
            },
          },
        }
      ],
      tool_choice: "required"  # Optional, defaults to "auto"
                               # Can also put "none" or specific functions, see docs
    },
  )

message = response.dig("choices", 0, "message")

if message["role"] == "assistant" && message["tool_calls"]
  message["tool_calls"].each do |tool_call|
    tool_call_id = tool_call.dig("id")
    function_name = tool_call.dig("function", "name")
    function_args = JSON.parse(
      tool_call.dig("function", "arguments"),
      { symbolize_names: true },
    )
    function_response = case function_name
      when "get_current_weather"
        get_current_weather(**function_args)  # => "The weather is nice 🌞"
      else
        # decide how to handle
    end

    # For a subsequent message with the role "tool", OpenAI requires the preceding message to have a tool_calls argument.
    messages << message

    messages << {
      tool_call_id: tool_call_id,
      role: "tool",
      name: function_name,
      content: function_response
    }  # Extend the conversation with the results of the functions
  end

  second_response = client.chat(
    parameters: {
      model: "gpt-4o",
      messages: messages
  })

  puts second_response.dig("choices", 0, "message", "content")

  # At this point, the model has decided to call functions, you've called the functions
  # and provided the response back, and the model has considered this and responded.
end
# => "It looks like the weather is nice and sunny in San Francisco! If you're planning to go out, it should be a pleasant day."
```

### Completions

Hit the OpenAI API for a completion using other GPT-3 models:

```ruby
response = client.completions(
    parameters: {
        model: "gpt-4o",
        prompt: "Once upon a time",
        max_tokens: 5
    })
puts response["choices"].map { |c| c["text"] }
# => [", there lived a great"]
```

### Embeddings

You can use the embeddings endpoint to get a vector of numbers representing an input. You can then compare these vectors for different inputs to efficiently check how similar the inputs are.

```ruby
response = client.embeddings(
    parameters: {
        model: "text-embedding-ada-002",
        input: "The food was delicious and the waiter..."
    }
)

puts response.dig("data", 0, "embedding")
# => Vector representation of your embedding
```

### Batches
The Batches endpoint allows you to create and manage large batches of API requests to run asynchronously. Currently, the supported endpoints for batches are `/v1/chat/completions` (Chat Completions API) and `/v1/embeddings` (Embeddings API).

To use the Batches endpoint, you need to first upload a JSONL file containing the batch requests using the Files endpoint. The file must be uploaded with the purpose set to `batch`. Each line in the JSONL file represents a single request and should have the following format:
```json
{
  "custom_id": "request-1",
  "method": "POST",
  "url": "/v1/chat/completions",
  "body": {
    "model": "gpt-4o",
    "messages": [
      { "role": "system", "content": "You are a helpful assistant." },
      { "role": "user", "content": "What is 2+2?" }
    ]
  }
}
```

Once you have uploaded the JSONL file, you can create a new batch by providing the file ID, endpoint, and completion window:

```ruby
response = client.batches.create(
  parameters: {
    input_file_id: "file-abc123",
    endpoint: "/v1/chat/completions",
    completion_window: "24h"
  }
)
batch_id = response["id"]
```

You can retrieve information about a specific batch using its ID:

```ruby
batch = client.batches.retrieve(id: batch_id)
```

To cancel a batch that is in progress:

```ruby
client.batches.cancel(id: batch_id)
```

You can also list all the batches:

```ruby
client.batches.list
```

Once the batch["completed_at"] is present, you can fetch the output or error files:

```ruby
batch = client.batches.retrieve(id: batch_id)
output_file_id = batch["output_file_id"]
output_response = client.files.content(id: output_file_id)
error_file_id = batch["error_file_id"]
error_response = client.files.content(id: error_file_id)
```

These files are in JSONL format, with each line representing the output or error for a single request. The lines can be in any order:

```json
{
  "id": "response-1",
  "custom_id": "request-1",
  "response": {
    "id": "chatcmpl-abc123",
    "object": "chat.completion",
    "created": 1677858242,
    "model": "gpt-4o",
    "choices": [
      {
        "index": 0,
        "message": {
          "role": "assistant",
          "content": "2+2 equals 4."
        }
      }
    ]
  }
}
```

If a request fails with a non-HTTP error, the error object will contain more information about the cause of the failure.

### Files
#### For fine-tuning purposes
Put your data in a `.jsonl` file like this:

```json
{"prompt":"Overjoyed with my new phone! ->", "completion":" positive"}
{"prompt":"@lakers disappoint for a third straight night ->", "completion":" negative"}
```

and pass the path (or a StringIO object) to `client.files.upload` to upload it to OpenAI, and then interact with it:

```ruby
client.files.upload(parameters: { file: "path/to/sentiment.jsonl", purpose: "fine-tune" })
client.files.list
client.files.retrieve(id: "file-123")
client.files.content(id: "file-123")
client.files.delete(id: "file-123")
```

#### For assistant purposes

You can send a file path:

```ruby
client.files.upload(parameters: { file: "path/to/file.pdf", purpose: "assistants" })
```

or a File object

```ruby
my_file = File.open("path/to/file.pdf", "rb")
client.files.upload(parameters: { file: my_file, purpose: "assistants" })
```


See supported file types on [API documentation](https://platform.openai.com/docs/assistants/tools/file-search/supported-files).

### Finetunes

Upload your fine-tuning data in a `.jsonl` file as above and get its ID:

```ruby
response = client.files.upload(parameters: { file: "path/to/sarcasm.jsonl", purpose: "fine-tune" })
file_id = JSON.parse(response.body)["id"]
```

You can then use this file ID to create a fine tuning job:

```ruby
response = client.finetunes.create(
    parameters: {
    training_file: file_id,
    model: "gpt-4o"
})
fine_tune_id = response["id"]
```

That will give you the fine-tune ID. If you made a mistake you can cancel the fine-tune model before it is processed:

```ruby
client.finetunes.cancel(id: fine_tune_id)
```

You may need to wait a short time for processing to complete. Once processed, you can use list or retrieve to get the name of the fine-tuned model:

```ruby
client.finetunes.list
response = client.finetunes.retrieve(id: fine_tune_id)
fine_tuned_model = response["fine_tuned_model"]
```

This fine-tuned model name can then be used in chat completions:

```ruby
response = client.chat(
    parameters: {
        model: fine_tuned_model,
        messages: [{ role: "user", content: "I love Mondays!"}]
    }
)
response.dig("choices", 0, "message", "content")
```

You can also capture the events for a job:

```
client.finetunes.list_events(id: fine_tune_id)
```

### Vector Stores
Vector Store objects give the File Search tool the ability to search your files.

You can create a new vector store:

```ruby
response = client.vector_stores.create(
  parameters: {
    name: "my vector store",
    file_ids: ["file-abc123", "file-def456"]
  }
)

vector_store_id = response["id"]
```

Given a `vector_store_id` you can `retrieve` the current field values:

```ruby
client.vector_stores.retrieve(id: vector_store_id)
```

You can get a `list` of all vector stores currently available under the organization:

```ruby
client.vector_stores.list
```

You can modify an existing vector store, except for the `file_ids`:

```ruby
response = client.vector_stores.modify(
  id: vector_store_id,
  parameters: {
    name: "Modified Test Vector Store",
  }
)
```

You can delete vector stores:

```ruby
client.vector_stores.delete(id: vector_store_id)
```

### Vector Store Files
Vector store files represent files inside a vector store.

You can create a new vector store file by attaching a File to a vector store.

```ruby
response = client.vector_store_files.create(
  vector_store_id: "vector-store-abc123",
  parameters: {
    file_id: "file-abc123"
  }
)

vector_store_file_id = response["id"]
```

Given a `vector_store_file_id` you can `retrieve` the current field values:

```ruby
client.vector_store_files.retrieve(
  vector_store_id: "vector-store-abc123",
  id: vector_store_file_id
)
```

You can get a `list` of all vector store files currently available under the vector store:

```ruby
client.vector_store_files.list(vector_store_id: "vector-store-abc123")
```

You can delete a vector store file:

```ruby
client.vector_store_files.delete(
  vector_store_id: "vector-store-abc123",
  id: vector_store_file_id
)
```
Note: This will remove the file from the vector store but the file itself will not be deleted. To delete the file, use the delete file endpoint.

### Vector Store File Batches
Vector store file batches represent operations to add multiple files to a vector store.

You can create a new vector store file batch by attaching multiple Files to a vector store.

```ruby
response = client.vector_store_file_batches.create(
  vector_store_id: "vector-store-abc123",
  parameters: {
    file_ids: ["file-abc123", "file-def456"]
  }
)

file_batch_id = response["id"]
```

Given a `file_batch_id` you can `retrieve` the current field values:

```ruby
client.vector_store_file_batches.retrieve(
  vector_store_id: "vector-store-abc123",
  id: file_batch_id
)
```

You can get a `list` of all vector store files in a batch currently available under the vector store:

```ruby
client.vector_store_file_batches.list(
  vector_store_id: "vector-store-abc123",
  id: file_batch_id
)
```

You can cancel a vector store file batch (This attempts to cancel the processing of files in this batch as soon as possible):

```ruby
client.vector_store_file_batches.cancel(
  vector_store_id: "vector-store-abc123",
  id: file_batch_id
)
```

### Assistants

Assistants are stateful actors that can have many conversations and use tools to perform tasks (see [Assistant Overview](https://platform.openai.com/docs/assistants/overview)).

To create a new assistant:

```ruby
response = client.assistants.create(
    parameters: {
        model: "gpt-4o",
        name: "OpenAI-Ruby test assistant",
        description: nil,
        instructions: "You are a Ruby dev bot. When asked a question, write and run Ruby code to answer the question",
        tools: [
            { type: "code_interpreter" },
            { type: "file_search" }
        ],
        tool_resources: {
          code_interpreter: {
            file_ids: [] # See Files section above for how to upload files
          },
          file_search: {
            vector_store_ids: [] # See Vector Stores section above for how to add vector stores
          }
        },
        "metadata": { my_internal_version_id: "1.0.0" }
    })
assistant_id = response["id"]
```

Given an `assistant_id` you can `retrieve` the current field values:

```ruby
client.assistants.retrieve(id: assistant_id)
```

You can get a `list` of all assistants currently available under the organization:

```ruby
client.assistants.list
```

You can modify an existing assistant using the assistant's id (see [API documentation](https://platform.openai.com/docs/api-reference/assistants/modifyAssistant)):

```ruby
response = client.assistants.modify(
        id: assistant_id,
        parameters: {
            name: "Modified Test Assistant for OpenAI-Ruby",
            metadata: { my_internal_version_id: '1.0.1' }
        })
```

You can delete assistants:

```
client.assistants.delete(id: assistant_id)
```

### Threads and Messages

Once you have created an assistant as described above, you need to prepare a `Thread` of `Messages` for the assistant to work on (see [introduction on Assistants](https://platform.openai.com/docs/assistants/how-it-works)). For example, as an initial setup you could do:

```ruby
# Create thread
response = client.threads.create # Note: Once you create a thread, there is no way to list it
                                 # or recover it currently (as of 2023-12-10). So hold onto the `id`
thread_id = response["id"]

# Add initial message from user (see https://platform.openai.com/docs/api-reference/messages/createMessage)
message_id = client.messages.create(
    thread_id: thread_id,
    parameters: {
        role: "user", # Required for manually created messages
        content: "Can you help me write an API library to interact with the OpenAI API please?"
    })["id"]

# Retrieve individual message
message = client.messages.retrieve(thread_id: thread_id, id: message_id)

# Review all messages on the thread
messages = client.messages.list(thread_id: thread_id)
```

To clean up after a thread is no longer needed:

```ruby
# To delete the thread (and all associated messages):
client.threads.delete(id: thread_id)

client.messages.retrieve(thread_id: thread_id, id: message_id) # -> Fails after thread is deleted
```

### Runs

To submit a thread to be evaluated with the model of an assistant, create a `Run` as follows:

```ruby
# Create run (will use instruction/model/tools from Assistant's definition)
response = client.runs.create(thread_id: thread_id,
    parameters: {
        assistant_id: assistant_id,
        max_prompt_tokens: 256,
        max_completion_tokens: 16
    })
run_id = response['id']
```

You can stream the message chunks as they come through:

```ruby
client.runs.create(thread_id: thread_id,
    parameters: {
        assistant_id: assistant_id,
        max_prompt_tokens: 256,
        max_completion_tokens: 16,
        stream: proc do |chunk, _bytesize|
          print chunk.dig("delta", "content", 0, "text", "value") if chunk["object"] == "thread.message.delta"
        end
    })
```

To get the status of a Run:

```
response = client.runs.retrieve(id: run_id, thread_id: thread_id)
status = response['status']
```

The `status` response can include the following strings `queued`, `in_progress`, `requires_action`, `cancelling`, `cancelled`, `failed`, `completed`, or `expired` which you can handle as follows:

```ruby
while true do
    response = client.runs.retrieve(id: run_id, thread_id: thread_id)
    status = response['status']

    case status
    when 'queued', 'in_progress', 'cancelling'
      puts 'Sleeping'
      sleep 1 # Wait one second and poll again
    when 'completed'
      break # Exit loop and report result to user
    when 'requires_action'
      # Handle tool calls (see below)
    when 'cancelled', 'failed', 'expired'
      puts response['last_error'].inspect
      break # or `exit`
    else
      puts "Unknown status response: #{status}"
    end
end
```

If the `status` response indicates that the `run` is `completed`, the associated `thread` will have one or more new `messages` attached:

```ruby
# Either retrieve all messages in bulk again, or...
messages = client.messages.list(thread_id: thread_id, parameters: { order: 'asc' })

# Alternatively retrieve the `run steps` for the run which link to the messages:
run_steps = client.run_steps.list(thread_id: thread_id, run_id: run_id, parameters: { order: 'asc' })
new_message_ids = run_steps['data'].filter_map { |step|
  if step['type'] == 'message_creation'
    step.dig('step_details', "message_creation", "message_id")
  end # Ignore tool calls, because they don't create new messages.
}

# Retrieve the individual messages
new_messages = new_message_ids.map { |msg_id|
  client.messages.retrieve(id: msg_id, thread_id: thread_id)
}

# Find the actual response text in the content array of the messages
new_messages.each { |msg|
    msg['content'].each { |content_item|
        case content_item['type']
        when 'text'
            puts content_item.dig('text', 'value')
            # Also handle annotations
        when 'image_file'
            # Use File endpoint to retrieve file contents via id
            id = content_item.dig('image_file', 'file_id')
        end
    }
}
```

You can also update the metadata on messages, including messages that come from the assistant.

```ruby
metadata = {
  user_id: "abc123"
}
message = client.messages.modify(id: message_id, thread_id: thread_id, parameters: { metadata: metadata })
```

At any time you can list all runs which have been performed on a particular thread or are currently running:

```ruby
client.runs.list(thread_id: thread_id, parameters: { order: "asc", limit: 3 })
```

#### Create and Run

You can also create a thread and run in one call like this:

```ruby
response = client.runs.create_thread_and_run(parameters: { assistant_id: assistant_id })
run_id = response['id']
thread_id = response['thread_id']
```

#### Runs involving function tools

In case you are allowing the assistant to access `function` tools (they are defined in the same way as functions during chat completion), you might get a status code of `requires_action` when the assistant wants you to evaluate one or more function tools:

```ruby
def get_current_weather(location:, unit: "celsius")
    # Your function code goes here
    if location =~ /San Francisco/i
        return unit == "celsius" ? "The weather is nice 🌞 at 27°C" : "The weather is nice 🌞 at 80°F"
    else
        return unit == "celsius" ? "The weather is icy 🥶 at -5°C" : "The weather is icy 🥶 at 23°F"
    end
end

if status == 'requires_action'

    tools_to_call = response.dig('required_action', 'submit_tool_outputs', 'tool_calls')

    my_tool_outputs = tools_to_call.map { |tool|
        # Call the functions based on the tool's name
        function_name = tool.dig('function', 'name')
        arguments = JSON.parse(
              tool.dig("function", "arguments"),
              { symbolize_names: true },
        )

        tool_output = case function_name
        when "get_current_weather"
            get_current_weather(**arguments)
        end

        { tool_call_id: tool['id'], output: tool_output }
    }

    client.runs.submit_tool_outputs(thread_id: thread_id, run_id: run_id, parameters: { tool_outputs: my_tool_outputs })
end
```

Note that you have 10 minutes to submit your tool output before the run expires.

### Image Generation

Generate images using DALL·E 2 or DALL·E 3!

#### DALL·E 2

For DALL·E 2 the size of any generated images must be one of `256x256`, `512x512` or `1024x1024` - if not specified the image will default to `1024x1024`.

```ruby
response = client.images.generate(parameters: { prompt: "A baby sea otter cooking pasta wearing a hat of some sort", size: "256x256" })
puts response.dig("data", 0, "url")
# => "https://oaidalleapiprodscus.blob.core.windows.net/private/org-Rf437IxKhh..."
```

![Ruby](https://i.ibb.co/6y4HJFx/img-d-Tx-Rf-RHj-SO5-Gho-Cbd8o-LJvw3.png)

#### DALL·E 3

For DALL·E 3 the size of any generated images must be one of `1024x1024`, `1024x1792` or `1792x1024`. Additionally the quality of the image can be specified to either `standard` or `hd`.

```ruby
response = client.images.generate(parameters: { prompt: "A springer spaniel cooking pasta wearing a hat of some sort", model: "dall-e-3", size: "1024x1792", quality: "standard" })
puts response.dig("data", 0, "url")
# => "https://oaidalleapiprodscus.blob.core.windows.net/private/org-Rf437IxKhh..."
```

![Ruby](https://i.ibb.co/z2tCKv9/img-Goio0l-S0i81-NUNa-BIx-Eh-CT6-L.png)

### Image Edit

Fill in the transparent part of an image, or upload a mask with transparent sections to indicate the parts of an image that can be changed according to your prompt...

```ruby
response = client.images.edit(parameters: { prompt: "A solid red Ruby on a blue background", image: "image.png", mask: "mask.png" })
puts response.dig("data", 0, "url")
# => "https://oaidalleapiprodscus.blob.core.windows.net/private/org-Rf437IxKhh..."
```

![Ruby](https://i.ibb.co/sWVh3BX/dalle-ruby.png)

### Image Variations

Create n variations of an image.

```ruby
response = client.images.variations(parameters: { image: "image.png", n: 2 })
puts response.dig("data", 0, "url")
# => "https://oaidalleapiprodscus.blob.core.windows.net/private/org-Rf437IxKhh..."
```

![Ruby](https://i.ibb.co/TWJLP2y/img-miu-Wk-Nl0-QNy-Xtj-Lerc3c0l-NW.png)
![Ruby](https://i.ibb.co/ScBhDGB/img-a9-Be-Rz-Au-Xwd-AV0-ERLUTSTGdi.png)

### Moderations

Pass a string to check if it violates OpenAI's Content Policy:

```ruby
response = client.moderations(parameters: { input: "I'm worried about that." })
puts response.dig("results", 0, "category_scores", "hate")
# => 5.505014632944949e-05
```

### Whisper

Whisper is a speech to text model that can be used to generate text based on audio files:

#### Translate

The translations API takes as input the audio file in any of the supported languages and transcribes the audio into English.

```ruby
response = client.audio.translate(
    parameters: {
        model: "whisper-1",
        file: File.open("path_to_file", "rb"),
    })
puts response["text"]
# => "Translation of the text"
```

#### Transcribe

The transcriptions API takes as input the audio file you want to transcribe and returns the text in the desired output file format.

You can pass the language of the audio file to improve transcription quality. Supported languages are listed [here](https://github.com/openai/whisper#available-models-and-languages). You need to provide the language as an ISO-639-1 code, eg. "en" for English or "ne" for Nepali. You can look up the codes [here](https://en.wikipedia.org/wiki/List_of_ISO_639_language_codes).

```ruby
response = client.audio.transcribe(
    parameters: {
        model: "whisper-1",
        file: File.open("path_to_file", "rb"),
        language: "en" # Optional
    })
puts response["text"]
# => "Transcription of the text"
```

#### Speech

The speech API takes as input the text and a voice and returns the content of an audio file you can listen to.

```ruby
response = client.audio.speech(
  parameters: {
    model: "tts-1",
    input: "This is a speech test!",
    voice: "alloy",
    response_format: "mp3", # Optional
    speed: 1.0 # Optional
  }
)
File.binwrite('demo.mp3', response)
# => mp3 file that plays: "This is a speech test!"
```

### Errors

HTTP errors can be caught like this:

```
  begin
    OpenAI::Client.new.models.retrieve(id: "gpt-4o")
  rescue Faraday::Error => e
    raise "Got a Faraday error: #{e}"
  end
```

## Development

After checking out the repo, run `bin/setup` to install dependencies. You can run `bin/console` for an interactive prompt that will allow you to experiment.

To install this gem onto your local machine, run `bundle exec rake install`.

To run all tests, execute the command `bundle exec rake`, which will also run the linter (Rubocop). This repository uses [VCR](https://github.com/vcr/vcr) to log API requests.

> [!WARNING]
> If you have an `OPENAI_ACCESS_TOKEN` in your `ENV`, running the specs will use this to run the specs against the actual API, which will be slow and cost you money - 2 cents or more! Remove it from your environment with `unset` or similar if you just want to run the specs against the stored VCR responses.

## Release

First run the specs without VCR so they actually hit the API. This will cost 2 cents or more. Set OPENAI_ACCESS_TOKEN in your environment or pass it in like this:

```
OPENAI_ACCESS_TOKEN=123abc bundle exec rspec
```

Then update the version number in `version.rb`, update `CHANGELOG.md`, run `bundle install` to update Gemfile.lock, and then run `bundle exec rake release`, which will create a git tag for the version, push git commits and tags, and push the `.gem` file to [rubygems.org](https://rubygems.org).

## Contributing

Bug reports and pull requests are welcome on GitHub at <https://github.com/alexrudall/ruby-openai>. This project is intended to be a safe, welcoming space for collaboration, and contributors are expected to adhere to the [code of conduct](https://github.com/alexrudall/ruby-openai/blob/main/CODE_OF_CONDUCT.md).

## License

The gem is available as open source under the terms of the [MIT License](https://opensource.org/licenses/MIT).

## Code of Conduct

Everyone interacting in the Ruby OpenAI project's codebases, issue trackers, chat rooms and mailing lists is expected to follow the [code of conduct](https://github.com/alexrudall/ruby-openai/blob/main/CODE_OF_CONDUCT.md).<|MERGE_RESOLUTION|>--- conflicted
+++ resolved
@@ -218,7 +218,6 @@
 
 where `AZURE_OPENAI_URI` is e.g. `https://custom-domain.openai.azure.com/openai/deployments/gpt-35-turbo`
 
-<<<<<<< HEAD
 ##### Azure with Azure AD tokens
 
 To use Azure AD tokens you can configure the gem with a proc like this:
@@ -233,7 +232,7 @@
 ```
 
 The azure_token_provider will be called on every request. This allows tokens to be cached and periodically refreshed by your custom code.
-=======
+
 #### Ollama
 
 Ollama allows you to run open-source LLMs, such as Llama 3, locally. It [offers chat compatibility](https://github.com/ollama/ollama/blob/main/docs/openai.md) with the OpenAI API.
@@ -286,7 +285,6 @@
         end
     })
 ```
->>>>>>> 3c9411f3
 
 ### Counting Tokens
 
