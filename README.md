# Ruby OpenAI

[![Gem Version](https://badge.fury.io/rb/ruby-openai.svg)](https://badge.fury.io/rb/ruby-openai)
[![GitHub license](https://img.shields.io/badge/license-MIT-blue.svg)](https://github.com/alexrudall/ruby-openai/blob/main/LICENSE.txt)
[![CircleCI Build Status](https://circleci.com/gh/alexrudall/ruby-openai.svg?style=shield)](https://circleci.com/gh/alexrudall/ruby-openai)
[![Maintainability](https://api.codeclimate.com/v1/badges/a99a88d28ad37a79dbf6/maintainability)](https://codeclimate.com/github/codeclimate/codeclimate/maintainability)

Use the [OpenAI API](https://openai.com/blog/openai-api/) with Ruby! 🤖❤️

Generate text with ChatGPT, transcribe or translate audio with Whisper, create images with DALL·E, or write code with Codex...

## Installation

### Bundler

Add this line to your application's Gemfile:

```ruby
gem "ruby-openai"
```

And then execute:

$ bundle install

### Gem install

Or install with:

$ gem install ruby-openai

and require with:

```ruby
require "openai"
```

## Upgrading

The `::Ruby::OpenAI` module has been removed and all classes have been moved under the top level `::OpenAI` module. To upgrade, change `require 'ruby/openai'` to `require 'openai'` and change all references to `Ruby::OpenAI` to `OpenAI`.

## Usage

- Get your API key from [https://beta.openai.com/account/api-keys](https://beta.openai.com/account/api-keys)
- If you belong to multiple organizations, you can get your Organization ID from [https://beta.openai.com/account/org-settings](https://beta.openai.com/account/org-settings)

### Quickstart

For a quick test you can pass your token directly to a new client:

```ruby
client = OpenAI::Client.new(access_token: "access_token_goes_here")
```

### With Config

For a more robust setup, you can configure the gem with your API keys, for example in an `openai.rb` initializer file. Never hardcode secrets into your codebase - instead use something like [dotenv](https://github.com/motdotla/dotenv) to pass the keys safely into your environments.

```ruby
OpenAI.configure do |config|
    config.access_token = ENV.fetch('OPENAI_ACCESS_TOKEN')
    config.organization_id = ENV.fetch('OPENAI_ORGANIZATION_ID') # Optional.
end
```

Then you can create a client like this:

```ruby
client = OpenAI::Client.new
```

### Models

There are different models that can be used to generate text. For a full list and to retrieve information about a single models:

```ruby
client.models.list
client.models.retrieve(id: "text-ada-001")
```

#### Examples

- [GPT-3](https://beta.openai.com/docs/models/gpt-3)
  - text-ada-001
  - text-babbage-001
  - text-curie-001
  - text-davinci-001
- [Codex (private beta)](https://beta.openai.com/docs/models/codex-series-private-beta)
  - code-davinci-002
  - code-cushman-001

### ChatGPT

ChatGPT is a model that can be used to generate text in a conversational style. You can use it to [generate a response](https://platform.openai.com/docs/api-reference/chat/create) to a sequence of [messages](https://platform.openai.com/docs/guides/chat/introduction):

```ruby
<<<<<<< HEAD
response = client.chat(
    parameters: {
        model: "gpt-3.5-turbo",
        messages: [{ role: "user", content: "Hello!"}],
    })
puts response.dig("choices", 0, "message", "content")
# # => "Hello! How may I assist you today?"
=======
    response = client.chat(
        parameters: {
            model: "gpt-3.5-turbo", # Required.
            messages: [{ role: "user", content: "Hello!"}], # Required.
            temperature: 0.7,
        })
    puts response.dig("choices", 0, "message", "content")
    => "Hello! How may I assist you today?"

>>>>>>> 0c3a417e
```

### Completions

Hit the OpenAI API for a completion using other GPT-3 models:

```ruby
response = client.completions(
    parameters: {
        model: "text-davinci-001",
        prompt: "Once upon a time",
        max_tokens: 5
    })
puts response["choices"].map { |c| c["text"] }
# => [", there lived a great"]
```

### Edits

Send a string and some instructions for what to do to the string:

```ruby
response = client.edits(
    parameters: {
        model: "text-davinci-edit-001",
        input: "What day of the wek is it?",
        instruction: "Fix the spelling mistakes"
    }
)
puts response.dig("choices", 0, "text")
# => What day of the week is it?
```

### Embeddings

You can use the embeddings endpoint to get a vector of numbers representing an input. You can then compare these vectors for different inputs to efficiently check how similar the inputs are.

```ruby
client.embeddings(
    parameters: {
        model: "babbage-similarity",
        input: "The food was delicious and the waiter..."
    }
)
```

### Files

Put your data in a `.jsonl` file like this:

```json
{"prompt":"Overjoyed with my new phone! ->", "completion":" positive"}
{"prompt":"@lakers disappoint for a third straight night ->", "completion":" negative"}
```

and pass the path to `client.files.upload` to upload it to OpenAI, and then interact with it:

```ruby
client.files.upload(parameters: { file: "path/to/sentiment.jsonl", purpose: "fine-tune" })
client.files.list
client.files.retrieve(id: 123)
client.files.content(id: 123)
client.files.delete(id: 123)
```

### Fine-tunes

Upload your fine-tuning data in a `.jsonl` file as above and get its ID:

```ruby
response = client.files.upload(parameters: { file: "path/to/sentiment.jsonl", purpose: "fine-tune" })
file_id = JSON.parse(response.body)["id"]
```

You can then use this file ID to create a fine-tune model:

```ruby
response = client.finetunes.create(
    parameters: {
    training_file: file_id,
    model: "text-ada-001"
})
fine_tune_id = JSON.parse(response.body)["id"]
```

That will give you the fine-tune ID. If you made a mistake you can cancel the fine-tune model before it is processed:

```ruby
client.finetunes.cancel(id: fine_tune_id)
```

You may need to wait a short time for processing to complete. Once processed, you can use list or retrieve to get the name of the fine-tuned model:

```ruby
client.finetunes.list
response = client.finetunes.retrieve(id: fine_tune_id)
fine_tuned_model = JSON.parse(response.body)["fine_tuned_model"]
```

This fine-tuned model name can then be used in completions:

```ruby
response = client.completions(
    parameters: {
        model: fine_tuned_model,
        prompt: "I love Mondays!"
    }
)
JSON.parse(response.body)["choices"].map { |c| c["text"] }
```

You can delete the fine-tuned model when you are done with it:

```ruby
client.finetunes.delete(fine_tuned_model: fine_tuned_model)
```

### Image Generation

Generate an image using DALL·E! The size of any generated images must be one of `256x256`, `512x512` or `1024x1024` -
if not specified the image will default to `1024x1024`.

```ruby
response = client.images.generate(parameters: { prompt: "A baby sea otter cooking pasta wearing a hat of some sort", size: "256x256" })
puts response.dig("data", 0, "url")
# => "https://oaidalleapiprodscus.blob.core.windows.net/private/org-Rf437IxKhh..."
```

![Ruby](https://i.ibb.co/6y4HJFx/img-d-Tx-Rf-RHj-SO5-Gho-Cbd8o-LJvw3.png)

### Image Edit

Fill in the transparent part of an image, or upload a mask with transparent sections to indicate the parts of an image that can be changed according to your prompt...

```ruby
response = client.images.edit(parameters: { prompt: "A solid red Ruby on a blue background", image: "image.png", mask: "mask.png" })
puts response.dig("data", 0, "url")
# => "https://oaidalleapiprodscus.blob.core.windows.net/private/org-Rf437IxKhh..."
```

![Ruby](https://i.ibb.co/sWVh3BX/dalle-ruby.png)

### Image Variations

Create n variations of an image.

```ruby
response = client.images.variations(parameters: { image: "image.png", n: 2 })
puts response.dig("data", 0, "url")
# => "https://oaidalleapiprodscus.blob.core.windows.net/private/org-Rf437IxKhh..."
```

![Ruby](https://i.ibb.co/TWJLP2y/img-miu-Wk-Nl0-QNy-Xtj-Lerc3c0l-NW.png)
![Ruby](https://i.ibb.co/ScBhDGB/img-a9-Be-Rz-Au-Xwd-AV0-ERLUTSTGdi.png)

### Moderations

Pass a string to check if it violates OpenAI's Content Policy:

```ruby
response = client.moderations(parameters: { input: "I'm worried about that." })
puts response.dig("results", 0, "category_scores", "hate")
# => 5.505014632944949e-05
```

### Whisper

Whisper is a speech to text model that can be used to generate text based on audio files:

#### Translate

The translations API takes as input the audio file in any of the supported languages and transcribes the audio into English.

```ruby
<<<<<<< HEAD
response = client.translate(
    parameters: {
        model: "whisper-1",
        file: File.open('path_to_file'),
    })
puts response.parsed_body['text']
# => "Translation of the text"
=======
    response = client.translate(
        parameters: {
            model: "whisper-1",
            file: File.open('path_to_file'),
        })
    puts response.parsed_response['text']
    => "Translation of the text"
>>>>>>> 0c3a417e
```

#### Transcribe

The transcriptions API takes as input the audio file you want to transcribe and returns the text in the desired output file format.

```ruby
<<<<<<< HEAD
response = client.transcribe(
    parameters: {
        model: "whisper-1",
        file: File.open('path_to_file'),
    })
puts response.parsed_body['text']
# => "Transcription of the text"
=======
    response = client.transcribe(
        parameters: {
            model: "whisper-1",
            file: File.open('path_to_file'),
        })
    puts response.parsed_response['text']
    => "Transcription of the text"
>>>>>>> 0c3a417e
```

## Development

After checking out the repo, run `bin/setup` to install dependencies. You can run `bin/console` for an interactive prompt that will allow you to experiment.

To install this gem onto your local machine, run `bundle exec rake install`.

## Release

First run the specs without VCR so they actually hit the API. This will cost about 2 cents. You'll need to add your `OPENAI_ACCESS_TOKEN=` in `.env`.

```
  NO_VCR=true bundle exec rspec
```

Then update the version number in `version.rb`, update `CHANGELOG.md`, run `bundle install` to update Gemfile.lock, and then run `bundle exec rake release`, which will create a git tag for the version, push git commits and tags, and push the `.gem` file to [rubygems.org](https://rubygems.org).

## Contributing

Bug reports and pull requests are welcome on GitHub at <https://github.com/alexrudall/ruby-openai>. This project is intended to be a safe, welcoming space for collaboration, and contributors are expected to adhere to the [code of conduct](https://github.com/alexrudall/ruby-openai/blob/main/CODE_OF_CONDUCT.md).

## License

The gem is available as open source under the terms of the [MIT License](https://opensource.org/licenses/MIT).

## Code of Conduct

Everyone interacting in the Ruby OpenAI project's codebases, issue trackers, chat rooms and mailing lists is expected to follow the [code of conduct](https://github.com/alexrudall/ruby-openai/blob/main/CODE_OF_CONDUCT.md).<|MERGE_RESOLUTION|>--- conflicted
+++ resolved
@@ -94,25 +94,14 @@
 ChatGPT is a model that can be used to generate text in a conversational style. You can use it to [generate a response](https://platform.openai.com/docs/api-reference/chat/create) to a sequence of [messages](https://platform.openai.com/docs/guides/chat/introduction):
 
 ```ruby
-<<<<<<< HEAD
 response = client.chat(
     parameters: {
-        model: "gpt-3.5-turbo",
-        messages: [{ role: "user", content: "Hello!"}],
+        model: "gpt-3.5-turbo", # Required.
+        messages: [{ role: "user", content: "Hello!"}], # Required.
+        temperature: 0.7,
     })
 puts response.dig("choices", 0, "message", "content")
-# # => "Hello! How may I assist you today?"
-=======
-    response = client.chat(
-        parameters: {
-            model: "gpt-3.5-turbo", # Required.
-            messages: [{ role: "user", content: "Hello!"}], # Required.
-            temperature: 0.7,
-        })
-    puts response.dig("choices", 0, "message", "content")
-    => "Hello! How may I assist you today?"
-
->>>>>>> 0c3a417e
+# => "Hello! How may I assist you today?"
 ```
 
 ### Completions
@@ -287,23 +276,13 @@
 The translations API takes as input the audio file in any of the supported languages and transcribes the audio into English.
 
 ```ruby
-<<<<<<< HEAD
 response = client.translate(
     parameters: {
         model: "whisper-1",
         file: File.open('path_to_file'),
     })
-puts response.parsed_body['text']
+puts response.parsed_response['text']
 # => "Translation of the text"
-=======
-    response = client.translate(
-        parameters: {
-            model: "whisper-1",
-            file: File.open('path_to_file'),
-        })
-    puts response.parsed_response['text']
-    => "Translation of the text"
->>>>>>> 0c3a417e
 ```
 
 #### Transcribe
@@ -311,23 +290,13 @@
 The transcriptions API takes as input the audio file you want to transcribe and returns the text in the desired output file format.
 
 ```ruby
-<<<<<<< HEAD
 response = client.transcribe(
     parameters: {
         model: "whisper-1",
         file: File.open('path_to_file'),
     })
-puts response.parsed_body['text']
+puts response.parsed_response['text']
 # => "Transcription of the text"
-=======
-    response = client.transcribe(
-        parameters: {
-            model: "whisper-1",
-            file: File.open('path_to_file'),
-        })
-    puts response.parsed_response['text']
-    => "Transcription of the text"
->>>>>>> 0c3a417e
 ```
 
 ## Development
