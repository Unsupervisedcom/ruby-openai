--- conflicted
+++ resolved
@@ -74,39 +74,22 @@
 The default timeout for any OpenAI request is 120 seconds. You can change that passing the `request_timeout` when initializing the client. You can also change the base URI used for all requests, eg. to use observability tools like [Helicone](https://docs.helicone.ai/quickstart/integrate-in-one-line-of-code):
 
 ```ruby
-<<<<<<< HEAD
 client = OpenAI::Client.new(
     access_token: "access_token_goes_here",
-    uri_base: "https://oai.hconeai.com",
+    uri_base: "https://oai.hconeai.com/",
     request_timeout: 240
 )
-=======
-    client = OpenAI::Client.new(
-        access_token: "access_token_goes_here",
-        uri_base: "https://oai.hconeai.com/",
-        request_timeout: 240
-    )
->>>>>>> 5ac0492b
 ```
 
 or when configuring the gem:
 
 ```ruby
-<<<<<<< HEAD
 OpenAI.configure do |config|
     config.access_token = ENV.fetch("OPENAI_ACCESS_TOKEN")
     config.organization_id = ENV.fetch("OPENAI_ORGANIZATION_ID") # Optional
-    config.uri_base = "https://oai.hconeai.com" # Optional
+    config.uri_base = "https://oai.hconeai.com/" # Optional
     config.request_timeout = 240 # Optional
 end
-=======
-    OpenAI.configure do |config|
-        config.access_token = ENV.fetch("OPENAI_ACCESS_TOKEN")
-        config.organization_id = ENV.fetch("OPENAI_ORGANIZATION_ID") # Optional
-        config.uri_base = "https://oai.hconeai.com/" # Optional
-        config.request_timeout = 240 # Optional
-    end
->>>>>>> 5ac0492b
 ```
 
 ### Models
