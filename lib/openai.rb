require "faraday"
require "faraday/multipart"

require_relative "openai/http"
require_relative "openai/client"
require_relative "openai/files"
require_relative "openai/finetunes"
require_relative "openai/images"
require_relative "openai/models"
require_relative "openai/assistants"
require_relative "openai/threads"
require_relative "openai/messages"
require_relative "openai/runs"
require_relative "openai/run_steps"
require_relative "openai/vector_stores"
require_relative "openai/vector_store_files"
require_relative "openai/vector_store_file_batches"
require_relative "openai/audio"
require_relative "openai/version"
require_relative "openai/batches"

module OpenAI
  class Error < StandardError; end
  class ConfigurationError < Error; end

  class MiddlewareErrors < Faraday::Middleware
    def call(env)
      @app.call(env)
    rescue Faraday::Error => e
      raise e unless e.response.is_a?(Hash)

      logger = Logger.new($stdout)
      logger.formatter = proc do |_severity, _datetime, _progname, msg|
        "\033[31mOpenAI HTTP Error (spotted in ruby-openai #{VERSION}): #{msg}\n\033[0m"
      end
      logger.error(e.response[:body])

      raise e
    end
  end

  class Configuration
<<<<<<< HEAD
    attr_accessor :api_type, :api_version, :organization_id, :uri_base, :request_timeout,
                  :extra_headers, :access_token, :azure_token_provider
=======
    attr_accessor :access_token,
                  :api_type,
                  :api_version,
                  :log_errors,
                  :organization_id,
                  :uri_base,
                  :request_timeout,
                  :extra_headers
>>>>>>> 3c9411f3

    DEFAULT_API_VERSION = "v1".freeze
    DEFAULT_URI_BASE = "https://api.openai.com/".freeze
    DEFAULT_REQUEST_TIMEOUT = 120
    DEFAULT_LOG_ERRORS = false

    def initialize
      @access_token = nil
      @api_type = nil
      @api_version = DEFAULT_API_VERSION
      @log_errors = DEFAULT_LOG_ERRORS
      @organization_id = nil
      @uri_base = DEFAULT_URI_BASE
      @request_timeout = DEFAULT_REQUEST_TIMEOUT
      @extra_headers = {}
<<<<<<< HEAD
      @azure_token_provider = nil
=======
>>>>>>> 3c9411f3
    end
  end

  class << self
    attr_writer :configuration
  end

  def self.configuration
    @configuration ||= OpenAI::Configuration.new
  end

  def self.configure
    yield(configuration)
  end

  # Estimate the number of tokens in a string, using the rules of thumb from OpenAI:
  # https://help.openai.com/en/articles/4936856-what-are-tokens-and-how-to-count-them
  def self.rough_token_count(content = "")
    raise ArgumentError, "rough_token_count requires a string" unless content.is_a? String
    return 0 if content.empty?

    count_by_chars = content.size / 4.0
    count_by_words = content.split.size * 4.0 / 3
    estimate = ((count_by_chars + count_by_words) / 2.0).round
    [1, estimate].max
  end
end<|MERGE_RESOLUTION|>--- conflicted
+++ resolved
@@ -40,10 +40,6 @@
   end
 
   class Configuration
-<<<<<<< HEAD
-    attr_accessor :api_type, :api_version, :organization_id, :uri_base, :request_timeout,
-                  :extra_headers, :access_token, :azure_token_provider
-=======
     attr_accessor :access_token,
                   :api_type,
                   :api_version,
@@ -51,8 +47,8 @@
                   :organization_id,
                   :uri_base,
                   :request_timeout,
-                  :extra_headers
->>>>>>> 3c9411f3
+                  :extra_headers,
+                  :azure_token_provider
 
     DEFAULT_API_VERSION = "v1".freeze
     DEFAULT_URI_BASE = "https://api.openai.com/".freeze
@@ -68,10 +64,7 @@
       @uri_base = DEFAULT_URI_BASE
       @request_timeout = DEFAULT_REQUEST_TIMEOUT
       @extra_headers = {}
-<<<<<<< HEAD
       @azure_token_provider = nil
-=======
->>>>>>> 3c9411f3
     end
   end
 
