module OpenAI
  class Client
    include OpenAI::HTTP

    SENSITIVE_ATTRIBUTES = %i[@access_token @organization_id @extra_headers].freeze
    CONFIG_KEYS = %i[
      api_type
      api_version
      access_token
      log_errors
      organization_id
      uri_base
      request_timeout
      extra_headers
      azure_token_provider
    ].freeze
    attr_reader *CONFIG_KEYS, :faraday_middleware

    def initialize(config = {}, &faraday_middleware)
      CONFIG_KEYS.each do |key|
        # Set instance variables like api_type & access_token. Fall back to global config
        # if not present.
<<<<<<< HEAD
        instance_variable_set("@#{key}",
                              config.key?(key) ? config[key] : OpenAI.configuration.send(key))
=======
        instance_variable_set(
          "@#{key}",
          config[key].nil? ? OpenAI.configuration.send(key) : config[key]
        )
>>>>>>> 3c9411f3
      end
      @faraday_middleware = faraday_middleware
      validate_credential_config!
      validate_azure_credential_provider!
    end

    def chat(parameters: {})
      json_post(path: "/chat/completions", parameters: parameters)
    end

    def embeddings(parameters: {})
      json_post(path: "/embeddings", parameters: parameters)
    end

    def completions(parameters: {})
      json_post(path: "/completions", parameters: parameters)
    end

    def audio
      @audio ||= OpenAI::Audio.new(client: self)
    end

    def files
      @files ||= OpenAI::Files.new(client: self)
    end

    def finetunes
      @finetunes ||= OpenAI::Finetunes.new(client: self)
    end

    def images
      @images ||= OpenAI::Images.new(client: self)
    end

    def models
      @models ||= OpenAI::Models.new(client: self)
    end

    def assistants
      @assistants ||= OpenAI::Assistants.new(client: self)
    end

    def threads
      @threads ||= OpenAI::Threads.new(client: self)
    end

    def messages
      @messages ||= OpenAI::Messages.new(client: self)
    end

    def runs
      @runs ||= OpenAI::Runs.new(client: self)
    end

    def run_steps
      @run_steps ||= OpenAI::RunSteps.new(client: self)
    end

    def vector_stores
      @vector_stores ||= OpenAI::VectorStores.new(client: self)
    end

    def vector_store_files
      @vector_store_files ||= OpenAI::VectorStoreFiles.new(client: self)
    end

    def vector_store_file_batches
      @vector_store_file_batches ||= OpenAI::VectorStoreFileBatches.new(client: self)
    end

    def batches
      @batches ||= OpenAI::Batches.new(client: self)
    end

    def moderations(parameters: {})
      json_post(path: "/moderations", parameters: parameters)
    end

    def azure?
      @api_type&.to_sym == :azure
    end

    def beta(apis)
      dup.tap do |client|
        client.add_headers("OpenAI-Beta": apis.map { |k, v| "#{k}=#{v}" }.join(";"))
      end
    end

<<<<<<< HEAD
    private

    def validate_credential_config!
      if @access_token && @azure_token_provider
        raise ConfigurationError,
              "Only one of OpenAI access token or Azure token provider can be set! See https://github.com/alexrudall/ruby-openai#usage"
      end

      return if @access_token || @azure_token_provider

      raise ConfigurationError,
            "OpenAI access token or Azure token provider missing! See https://github.com/alexrudall/ruby-openai#usage"
    end

    def validate_azure_credential_provider!
      return if @azure_token_provider.nil?

      unless @azure_token_provider.respond_to?(:to_proc)
        raise ConfigurationError,
              "OpenAI Azure AD token provider must be a Proc, Lambda, or respond to to_proc."
      end

      @azure_token_provider = @azure_token_provider&.to_proc
=======
    def inspect
      vars = instance_variables.map do |var|
        value = instance_variable_get(var)

        SENSITIVE_ATTRIBUTES.include?(var) ? "#{var}=[REDACTED]" : "#{var}=#{value.inspect}"
      end

      "#<#{self.class}:#{object_id} #{vars.join(', ')}>"
>>>>>>> 3c9411f3
    end
  end
end<|MERGE_RESOLUTION|>--- conflicted
+++ resolved
@@ -20,15 +20,10 @@
       CONFIG_KEYS.each do |key|
         # Set instance variables like api_type & access_token. Fall back to global config
         # if not present.
-<<<<<<< HEAD
-        instance_variable_set("@#{key}",
-                              config.key?(key) ? config[key] : OpenAI.configuration.send(key))
-=======
         instance_variable_set(
           "@#{key}",
           config[key].nil? ? OpenAI.configuration.send(key) : config[key]
         )
->>>>>>> 3c9411f3
       end
       @faraday_middleware = faraday_middleware
       validate_credential_config!
@@ -117,7 +112,6 @@
       end
     end
 
-<<<<<<< HEAD
     private
 
     def validate_credential_config!
@@ -141,7 +135,8 @@
       end
 
       @azure_token_provider = @azure_token_provider&.to_proc
-=======
+    end
+
     def inspect
       vars = instance_variables.map do |var|
         value = instance_variable_get(var)
@@ -150,7 +145,6 @@
       end
 
       "#<#{self.class}:#{object_id} #{vars.join(', ')}>"
->>>>>>> 3c9411f3
     end
   end
 end