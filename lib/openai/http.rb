require "event_stream_parser"

require_relative "http_headers"

module OpenAI
  module HTTP
    include HTTPHeaders

    def get(path:, parameters: nil)
      parse_jsonl(conn.get(uri(path: path), parameters) do |req|
        req.headers = headers
      end&.body)
    end

    def post(path:)
      parse_jsonl(conn.post(uri(path: path)) do |req|
        req.headers = headers
      end&.body)
    end

    def json_post(path:, parameters:)
      conn.post(uri(path: path)) do |req|
        configure_json_post_request(req, parameters)
      end&.body
    end

    def multipart_post(path:, parameters: nil)
      conn(multipart: true).post(uri(path: path)) do |req|
        req.headers = headers.merge({ "Content-Type" => "multipart/form-data" })
        req.body = multipart_parameters(parameters)
      end&.body
    end

    def delete(path:)
      conn.delete(uri(path: path)) do |req|
        req.headers = headers
      end&.body
    end

    private

    def parse_jsonl(response)
      return unless response
      return response unless response.is_a?(String)

      # Convert a multiline string of JSON objects to a JSON array.
      response = response.gsub("}\n{", "},{").prepend("[").concat("]")

      JSON.parse(response)
    end

    # Given a proc, returns an outer proc that can be used to iterate over a JSON stream of chunks.
    # For each chunk, the inner user_proc is called giving it the JSON object. The JSON object could
    # be a data object or an error object as described in the OpenAI API documentation.
    #
    # @param user_proc [Proc] The inner proc to call for each JSON object in the chunk.
    # @return [Proc] An outer proc that iterates over a raw stream, converting it to JSON.
    def to_json_stream(user_proc:)
      parser = EventStreamParser::Parser.new

      proc do |chunk, _bytes, env|
        if env && env.status != 200
          raise_error = Faraday::Response::RaiseError.new
          raise_error.on_complete(env.merge(body: try_parse_json(chunk)))
        end

        parser.feed(chunk) do |_type, data|
          user_proc.call(JSON.parse(data)) unless data == "[DONE]"
        end
      end
    end

    def conn(multipart: false)
      connection = Faraday.new do |f|
        f.options[:timeout] = @request_timeout
        f.request(:multipart) if multipart
        f.use MiddlewareErrors if @log_errors
        f.response :raise_error
        f.response :json
      end

      @faraday_middleware&.call(connection)

      connection
    end

    def uri(path:)
      if azure?
<<<<<<< HEAD
        azure_uri(path)
=======
        base = File.join(@uri_base, path)
        "#{base}?api-version=#{@api_version}"
      elsif @uri_base.include?(@api_version)
        File.join(@uri_base, path)
>>>>>>> 0a897ba2
      else
        File.join(@uri_base, @api_version, path)
      end
    end

    def azure_uri(path)
      base = File.join(@uri_base, path)

      # Remove the deployment to support assistants for azure
      if path.include?("/assistants") || path.include?("/threads")
        base = base.gsub(%r{/deployments/[^/]+/},
                         "/")
      end

      "#{base}?api-version=#{@api_version}"
    end

    def multipart_parameters(parameters)
      parameters&.transform_values do |value|
        next value unless value.respond_to?(:close) # File or IO object.

        # Faraday::UploadIO does not require a path, so we will pass it
        # only if it is available. This allows StringIO objects to be
        # passed in as well.
        path = value.respond_to?(:path) ? value.path : nil
        # Doesn't seem like OpenAI needs mime_type yet, so not worth
        # the library to figure this out. Hence the empty string
        # as the second argument.
        Faraday::UploadIO.new(value, "", path)
      end
    end

    def configure_json_post_request(req, parameters)
      req_parameters = parameters.dup

      if parameters[:stream].respond_to?(:call)
        req.options.on_data = to_json_stream(user_proc: parameters[:stream])
        req_parameters[:stream] = true # Necessary to tell OpenAI to stream.
      elsif parameters[:stream]
        raise ArgumentError, "The stream parameter must be a Proc or have a #call method"
      end

      req.headers = headers
      req.body = req_parameters.to_json
    end

    def try_parse_json(maybe_json)
      JSON.parse(maybe_json)
    rescue JSON::ParserError
      maybe_json
    end
  end
end<|MERGE_RESOLUTION|>--- conflicted
+++ resolved
@@ -86,14 +86,9 @@
 
     def uri(path:)
       if azure?
-<<<<<<< HEAD
         azure_uri(path)
-=======
-        base = File.join(@uri_base, path)
-        "#{base}?api-version=#{@api_version}"
       elsif @uri_base.include?(@api_version)
         File.join(@uri_base, path)
->>>>>>> 0a897ba2
       else
         File.join(@uri_base, @api_version, path)
       end
@@ -107,7 +102,7 @@
         base = base.gsub(%r{/deployments/[^/]+/},
                          "/")
       end
-
+      
       "#{base}?api-version=#{@api_version}"
     end
 
