--- conflicted
+++ resolved
@@ -11,12 +11,9 @@
     let(:access_token) { "abc123" }
     let(:api_version) { "v2" }
     let(:organization_id) { "def456" }
-<<<<<<< HEAD
     let(:uri_base) { "ghi789" }
-=======
     let(:request_timeout) { 25 }
     let(:default_timeout) { 120 }
->>>>>>> 279899e1
 
     before do
       OpenAI.configure do |config|
@@ -31,11 +28,8 @@
       expect(OpenAI.configuration.access_token).to eq(access_token)
       expect(OpenAI.configuration.api_version).to eq(api_version)
       expect(OpenAI.configuration.organization_id).to eq(organization_id)
-<<<<<<< HEAD
       expect(OpenAI.configuration.uri_base).to eq(uri_base)
-=======
       expect(OpenAI.configuration.request_timeout).to eq(default_timeout)
->>>>>>> 279899e1
     end
 
     context "without an access token" do
